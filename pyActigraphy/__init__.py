--- conflicted
+++ resolved
@@ -15,20 +15,13 @@
 #
 # Dev branch marker is: 'X.Y.devN' where N is an integer.
 #
-<<<<<<< HEAD
-from . import analysis, io, filters, metrics, reports, sleep, utils, tests
-
-__all__ = [
-    "analysis", "io", "filters",
-    "metrics", "reports", "sleep",
-    "utils", "tests"
-=======
 from . import analysis
 from . import filters
 from . import io
 from . import light
 from . import metrics
 from . import recording
+from . import reports
 from . import sleep
 from . import utils
 from . import tests
@@ -41,11 +34,11 @@
     "light",
     "metrics",
     "recording",
+    "reports",
     "sleep",
     "tests",
     "utils",
     "viz"
->>>>>>> 92284248
 ]
 
 __version__ = '1.1'